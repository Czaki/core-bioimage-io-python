from __future__ import annotations

import datetime
import distutils.version
import pathlib
import typing
from urllib.parse import urlparse
from urllib.request import url2pathname

import numpy
from marshmallow import ValidationError, fields as marshmallow_fields, validate as marshmallow_validate
import marshmallow_union

from pybio.spec import raw_nodes
from pybio.spec.exceptions import PyBioValidationException


class DocumentedField:
    """base class for all fields that aids in generating a documentation"""

    def __init__(
        self,
        *super_args,
        bioimageio_description: str = "",
        bioimageio_description_order: typing.Optional[int] = None,
        bioimageio_maybe_required: bool = False,  # indicates that this field may be required, depending on other fields
        **super_kwargs,
    ):
        bases = [b.__name__ for b in self.__class__.__bases__ if issubclass(b, marshmallow_fields.Field)]
        if self.__class__.__name__ not in bases:
            bases.insert(0, self.__class__.__name__)

        self.type_name = "→".join(bases)
        self.bioimageio_description = bioimageio_description
        self.bioimageio_description_order = bioimageio_description_order
        self.bioimageio_maybe_required = bioimageio_maybe_required
        super().__init__(*super_args, **super_kwargs)


#################################################
# fields directly derived from marshmallow fields
#################################################


class Array(DocumentedField, marshmallow_fields.Field):
    def __init__(self, inner: marshmallow_fields.Field, **kwargs):
        self.inner = inner
        super().__init__(**kwargs)

    @property
    def dtype(self) -> typing.Union[typing.Type[int], typing.Type[float], typing.Type[str]]:
        if isinstance(self.inner, Integer):
            return int
        elif isinstance(self.inner, Float):
            return float
        elif isinstance(self.inner, String):
            return str
        else:
            raise NotImplementedError(self.inner)

    def _deserialize_inner(self, value):
        if isinstance(value, list):
            return [self._deserialize_inner(v) for v in value]
        else:
            return self.inner.deserialize(value)

    def deserialize(self, value: typing.Any, attr: str = None, data: typing.Mapping[str, typing.Any] = None, **kwargs):
        value = self._deserialize_inner(value)

        if isinstance(value, list):
            try:
                return numpy.array(value, dtype=self.dtype)
            except ValueError as e:
                raise PyBioValidationException(str(e)) from e
        else:
            return value


class DateTime(DocumentedField, marshmallow_fields.DateTime):
    """
    Parses datetime in ISO8601 or if value already has datetime.datetime type
    returns this value
    """

    def _deserialize(self, value, attr, data, **kwargs):
        if isinstance(value, datetime.datetime):
            return value

        return super()._deserialize(value, attr, data, **kwargs)


class Dict(DocumentedField, marshmallow_fields.Dict):
    def __init__(self, *super_args, **super_kwargs):
        super().__init__(*super_args, **super_kwargs)
        # add types of dict keys and values
        key = "Any" if self.key_field is None else self.key_field.type_name
        value = "Any" if self.value_field is None else self.value_field.type_name
        self.type_name += f"\[{key}, {value}\]"


class Float(DocumentedField, marshmallow_fields.Float):
    pass


class Integer(DocumentedField, marshmallow_fields.Integer):
    pass


class List(DocumentedField, marshmallow_fields.List):
    def __init__(self, *super_args, **super_kwargs):
        super().__init__(*super_args, **super_kwargs)
        self.type_name += f"\[{self.inner.type_name}\]"  # add type of list elements


class Method(DocumentedField, marshmallow_fields.Method):
    pass


class Number(DocumentedField, marshmallow_fields.Number):
    pass


class Nested(DocumentedField, marshmallow_fields.Nested):
    def __init__(self, *super_args, **super_kwargs):
        super().__init__(*super_args, **super_kwargs)

        self.type_name = self.schema.__class__.__name__
        if self.many:
            self.type_name = f"List\[{self.type_name}\]"

        if not self.bioimageio_description:
            self.bioimageio_description = self.schema.bioimageio_description

        self.bioimageio_description += f" is a Dict with the following keys:"


class String(DocumentedField, marshmallow_fields.String):
    pass


class Tuple(DocumentedField, marshmallow_fields.Tuple):
    def _serialize(self, value, attr, obj, **kwargs) -> typing.List:
        value = super()._serialize(value, attr, obj, **kwargs)
        return list(value)  # return tuple as list

    def _jsonschema_type_mapping(self):
        import marshmallow_jsonschema

        return {
            "type": "array",
            "items": [marshmallow_jsonschema.JSONSchema()._get_schema_for_field(self, tf) for tf in self.tuple_fields],
        }


class Union(DocumentedField, marshmallow_union.Union):
    def __init__(self, *super_args, **super_kwargs):
        super().__init__(*super_args, **super_kwargs)
        self.type_name += f"\[{' | '.join(cf.type_name for cf in self._candidate_fields)}\]"  # add types of options


#########################
# more specialized fields
#########################

<<<<<<< HEAD
        return raw_nodes.SpecURI(spec_schema=self.schema, scheme=uri.scheme, authority=uri.netloc, path=path, query="")
=======
>>>>>>> 39d59113

class Axes(String):
    def _deserialize(self, *args, **kwargs) -> str:
        axes_str = super()._deserialize(*args, **kwargs)
        valid_axes = self.metadata.get("valid_axes", "bczyx")
        if any(a not in valid_axes for a in axes_str):
            raise PyBioValidationException(f"Invalid axes! Valid axes consist of: {valid_axes}")

        return axes_str

<<<<<<< HEAD
        if not uri.path:
            raise PyBioValidationException(f"Invalid URI: {uri_str}. Missing path.")

        if uri.fragment:
            raise PyBioValidationException(f"Invalid URI: {uri_str}. We do not support URI fragment: {uri.fragment}")

        if uri.params:
            raise PyBioValidationException(f"Invalid URI: {uri_str}. We do not support URL parameters: {uri.params}")

        return raw_nodes.URI(
            scheme=uri.scheme, authority=uri.netloc, path=uri.path, query=uri.query, fragment=uri.fragment
        )
=======

class Dependencies(String):  # todo: check format of dependency string
    pass
>>>>>>> 39d59113


class ExplicitShape(List):
    def __init__(self, **super_kwargs):
        super().__init__(Integer, **super_kwargs)

    def _serialize(self, value, attr, obj, **kwargs) -> typing.Optional[str]:
        assert isinstance(value, pathlib.Path)
        return value.as_posix()


class Halo(List):
    def __init__(self, *super_args, **super_kwargs):
        super().__init__(Integer, *super_args, **super_kwargs)

    def _deserialize(self, value, attr, data, **kwargs) -> typing.List[typing.Any]:
        if value is None:
            return [0] * len(data["shape"])
        else:
            return super()._deserialize(value, attr, data, **kwargs)


class ImportableSource(String):
    @staticmethod
    def _is_import(path):
        return "::" not in path

    @staticmethod
    def _is_filepath(path):
        return "::" in path

    def _deserialize(self, *args, **kwargs) -> typing.Any:
        source_str: str = super()._deserialize(*args, **kwargs)
        if self._is_import(source_str):
            last_dot_idx = source_str.rfind(".")

            module_name = source_str[:last_dot_idx]
            object_name = source_str[last_dot_idx + 1 :]

            if not module_name:
                raise PyBioValidationException(
                    f"Missing module name in importable source: {source_str}. Is it just missing a dot?"
                )

            if not object_name:
                raise PyBioValidationException(
                    f"Missing object/callable name in importable source: {source_str}. Is it just missing a dot?"
                )

            return raw_nodes.ImportableModule(callable_name=object_name, module_name=module_name)

        elif self._is_filepath(source_str):
            if source_str.startswith("/"):
                raise ValidationError("Only relative paths are allowed")

            parts = source_str.split("::")
            if len(parts) != 2:
                raise ValidationError("Incorrect filepath format, expected example.py::ClassName")

            module_path, object_name = parts

            return raw_nodes.ImportablePath(callable_name=object_name, filepath=module_path)
        else:
            raise ValidationError(source_str)

    def _serialize(self, value, attr, obj, **kwargs) -> typing.Optional[str]:
        if isinstance(value, raw_nodes.ImportableModule):
            return value.module_name + "." + value.callable_name
        elif isinstance(value, raw_nodes.ImportablePath):
            return value.filepath.as_posix() + "::" + value.callable_name
        else:
            raise TypeError(f"{value} has unexpected type {type(value)}")


class InputShape(Union):
    def __init__(self, **super_kwargs):
        from pybio.spec.schema import ImplicitInputShape

        super().__init__(
            fields=[
                ExplicitShape(
                    bioimageio_description="Exact shape with same length as `axes`, e.g. `shape: [1, 512, 512, 1]`"
                ),
                Nested(
                    ImplicitInputShape,
                    bioimageio_description="A sequence of valid shapes given by `shape = min + k * step for k in {0, 1, ...}`.",
                ),
            ],
            **super_kwargs,
        )


class Kwargs(Dict):
    def __init__(self, keys=String, missing=dict, bioimageio_description="Key word arguments.", **super_kwargs):
        super().__init__(keys, missing=missing, bioimageio_description=bioimageio_description, **super_kwargs)


class OutputShape(Union):
    def __init__(self, **super_kwargs):
        from pybio.spec.schema import ImplicitOutputShape

        super().__init__(
            fields=[
                ExplicitShape(),
                Nested(
                    ImplicitOutputShape,
                    bioimageio_description="In reference to the shape of an input tensor, the shape of the output "
                    "tensor is `shape = shape(input_tensor) * scale + 2 * offset`.",
                ),
            ],
            **super_kwargs,
        )


class Path(String):
    def _deserialize(self, *args, **kwargs):
        path_str = super()._deserialize(*args, **kwargs)
        return pathlib.Path(path_str)


class ProcMode(String):
    all_modes = ("fixed", "per_dataset", "per_sample")

    def __init__(
        self,
        *,
        validate: typing.Optional[
            typing.Union[
                typing.Callable[[typing.Any], typing.Any], typing.Iterable[typing.Callable[[typing.Any], typing.Any]]
            ]
        ] = None,
        valid_modes: typing.Sequence[str] = all_modes,
        required=True,
        **kwargs,
    ) -> None:
        assert all(vm in self.all_modes for vm in valid_modes), valid_modes

        if validate is None:
            validate = []

        if isinstance(validate, (list, tuple)):
            validate = list(validate)
        else:
            validate = [validate]

        validate.append(marshmallow_validate.OneOf(self.all_modes))
        super().__init__(validate=validate, required=required, **kwargs)

<<<<<<< HEAD
class Kwargs(Dict):
    def __init__(self, keys=String, missing=dict, bioimageio_description="Key word arguments.", **super_kwargs):
        super().__init__(keys, missing=missing, bioimageio_description=bioimageio_description, **super_kwargs)
=======

class SHA256(String):
    def _deserialize(self, *args, **kwargs):
        value_str = super()._deserialize(*args, **kwargs)
        return value_str


class SpecURI(Nested):
    def _deserialize(self, value, attr, data, **kwargs):
        uri = urlparse(value)

        if uri.query:
            raise PyBioValidationException(f"Invalid URI: {uri}. Got URI query: {uri.query}")
        if uri.fragment:
            raise PyBioValidationException(f"Invalid URI: {uri}. Got URI fragment: {uri.fragment}")
        if uri.params:
            raise PyBioValidationException(f"Invalid URI: {uri}. Got URI params: {uri.params}")

        # account for leading '/' for windows paths, e.g. '/C:/folder'
        # see https://stackoverflow.com/questions/43911052/urlparse-on-a-windows-file-scheme-uri-leaves-extra-slash-at-start
        path = url2pathname(uri.path)

        return raw_nodes.SpecURI(spec_schema=self.schema, scheme=uri.scheme, netloc=uri.netloc, path=path, query="")


class StrictVersion(String):
    def _deserialize(
        self,
        value: typing.Any,
        attr: typing.Optional[str],
        data: typing.Optional[typing.Mapping[str, typing.Any]],
        **kwargs,
    ):
        return distutils.version.StrictVersion(str(value))


class URI(String):
    def _deserialize(self, *args, **kwargs) -> raw_nodes.URI:
        uri_str = super()._deserialize(*args, **kwargs)
        uri = urlparse(uri_str)

        if uri.fragment:
            raise PyBioValidationException(f"Invalid URI: {uri}. Got URI fragment: {uri.fragment}")
        if uri.params:
            raise PyBioValidationException(f"Invalid URI: {uri}. Got URI params: {uri.params}")

        return raw_nodes.URI(scheme=uri.scheme, netloc=uri.netloc, path=uri.path, query=uri.query)
>>>>>>> 39d59113
<|MERGE_RESOLUTION|>--- conflicted
+++ resolved
@@ -112,10 +112,6 @@
         self.type_name += f"\[{self.inner.type_name}\]"  # add type of list elements
 
 
-class Method(DocumentedField, marshmallow_fields.Method):
-    pass
-
-
 class Number(DocumentedField, marshmallow_fields.Number):
     pass
 
@@ -162,10 +158,6 @@
 # more specialized fields
 #########################
 
-<<<<<<< HEAD
-        return raw_nodes.SpecURI(spec_schema=self.schema, scheme=uri.scheme, authority=uri.netloc, path=path, query="")
-=======
->>>>>>> 39d59113
 
 class Axes(String):
     def _deserialize(self, *args, **kwargs) -> str:
@@ -176,44 +168,14 @@
 
         return axes_str
 
-<<<<<<< HEAD
-        if not uri.path:
-            raise PyBioValidationException(f"Invalid URI: {uri_str}. Missing path.")
-
-        if uri.fragment:
-            raise PyBioValidationException(f"Invalid URI: {uri_str}. We do not support URI fragment: {uri.fragment}")
-
-        if uri.params:
-            raise PyBioValidationException(f"Invalid URI: {uri_str}. We do not support URL parameters: {uri.params}")
-
-        return raw_nodes.URI(
-            scheme=uri.scheme, authority=uri.netloc, path=uri.path, query=uri.query, fragment=uri.fragment
-        )
-=======
 
 class Dependencies(String):  # todo: check format of dependency string
     pass
->>>>>>> 39d59113
 
 
 class ExplicitShape(List):
     def __init__(self, **super_kwargs):
         super().__init__(Integer, **super_kwargs)
-
-    def _serialize(self, value, attr, obj, **kwargs) -> typing.Optional[str]:
-        assert isinstance(value, pathlib.Path)
-        return value.as_posix()
-
-
-class Halo(List):
-    def __init__(self, *super_args, **super_kwargs):
-        super().__init__(Integer, *super_args, **super_kwargs)
-
-    def _deserialize(self, value, attr, data, **kwargs) -> typing.List[typing.Any]:
-        if value is None:
-            return [0] * len(data["shape"])
-        else:
-            return super()._deserialize(value, attr, data, **kwargs)
 
 
 class ImportableSource(String):
@@ -312,6 +274,10 @@
     def _deserialize(self, *args, **kwargs):
         path_str = super()._deserialize(*args, **kwargs)
         return pathlib.Path(path_str)
+
+    def _serialize(self, value, attr, obj, **kwargs) -> typing.Optional[str]:
+        assert isinstance(value, pathlib.Path)
+        return value.as_posix()
 
 
 class ProcMode(String):
@@ -342,11 +308,6 @@
         validate.append(marshmallow_validate.OneOf(self.all_modes))
         super().__init__(validate=validate, required=required, **kwargs)
 
-<<<<<<< HEAD
-class Kwargs(Dict):
-    def __init__(self, keys=String, missing=dict, bioimageio_description="Key word arguments.", **super_kwargs):
-        super().__init__(keys, missing=missing, bioimageio_description=bioimageio_description, **super_kwargs)
-=======
 
 class SHA256(String):
     def _deserialize(self, *args, **kwargs):
@@ -359,17 +320,19 @@
         uri = urlparse(value)
 
         if uri.query:
-            raise PyBioValidationException(f"Invalid URI: {uri}. Got URI query: {uri.query}")
+            raise PyBioValidationException(f"Invalid URI: {value}. We do not support query: {uri.query}")
         if uri.fragment:
-            raise PyBioValidationException(f"Invalid URI: {uri}. Got URI fragment: {uri.fragment}")
+            raise PyBioValidationException(f"Invalid URI: {value}. We do not support fragment: {uri.fragment}")
         if uri.params:
-            raise PyBioValidationException(f"Invalid URI: {uri}. Got URI params: {uri.params}")
+            raise PyBioValidationException(f"Invalid URI: {value}. We do not support params: {uri.params}")
 
         # account for leading '/' for windows paths, e.g. '/C:/folder'
         # see https://stackoverflow.com/questions/43911052/urlparse-on-a-windows-file-scheme-uri-leaves-extra-slash-at-start
         path = url2pathname(uri.path)
 
-        return raw_nodes.SpecURI(spec_schema=self.schema, scheme=uri.scheme, netloc=uri.netloc, path=path, query="")
+        return raw_nodes.SpecURI(
+            spec_schema=self.schema, scheme=uri.scheme, authority=uri.netloc, path=path, query="", fragment=""
+        )
 
 
 class StrictVersion(String):
@@ -388,10 +351,14 @@
         uri_str = super()._deserialize(*args, **kwargs)
         uri = urlparse(uri_str)
 
+        if not uri.path:
+            raise PyBioValidationException(f"Invalid URI: {uri_str}. Missing path.")
+
         if uri.fragment:
-            raise PyBioValidationException(f"Invalid URI: {uri}. Got URI fragment: {uri.fragment}")
+            raise PyBioValidationException(f"Invalid URI: {uri_str}. We do not support fragment: {uri.fragment}")
         if uri.params:
-            raise PyBioValidationException(f"Invalid URI: {uri}. Got URI params: {uri.params}")
-
-        return raw_nodes.URI(scheme=uri.scheme, netloc=uri.netloc, path=uri.path, query=uri.query)
->>>>>>> 39d59113
+            raise PyBioValidationException(f"Invalid URI: {uri_str}. We do not support params: {uri.params}")
+
+        return raw_nodes.URI(
+            scheme=uri.scheme, authority=uri.netloc, path=uri.path, query=uri.query, fragment=uri.fragment
+        )